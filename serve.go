package fuego

import (
	"html/template"
	"log/slog"
	"net"
	"net/http"
	"reflect"
	"time"
)

// Run starts the server.
// It is blocking.
// It returns an error if the server could not start (it could not bind to the port for example).
// It also generates the OpenAPI spec and outputs it to a file, the UI, and a handler (if enabled).
func (s *Server) Run() error {
	if err := s.setup(); err != nil {
		return err
	}
	return s.Server.Serve(s.listener)
}

// RunTLS starts the server with a TLS listener
// It is blocking.
// It returns an error if the server could not start (it could not bind to the port for example).
// It also generates the OpenAPI spec and outputs it to a file, the UI, and a handler (if enabled).
func (s *Server) RunTLS(certFile, keyFile string) error {
	s.isTLS = true
	if err := s.setup(); err != nil {
		return err
	}
	return s.Server.ServeTLS(s.listener, certFile, keyFile)
}

func (s *Server) setup() error {
	if err := s.setupDefaultListener(); err != nil {
		return err
	}
	go s.OutputOpenAPISpec()
	s.printStartupMessage()

	s.Server.Handler = s.Mux
	if s.corsMiddleware != nil {
		s.Server.Handler = s.corsMiddleware(s.Server.Handler)
	}

	return nil
}

func (s *Server) setupDefaultListener() error {
	if s.listener != nil {
		s.Addr = s.listener.Addr().String()
		return nil
	}
	listener, err := net.Listen("tcp", s.Addr)
<<<<<<< HEAD
	if err != nil {
		return err
	}
	s.listener = listener
	return nil
=======
	s.listener = listener
	return err
>>>>>>> 401b5e47
}

func (s *Server) printStartupMessage() {
	if !s.disableStartupMessages {
		elapsed := time.Since(s.startTime)
		slog.Debug("Server started in "+elapsed.String(), "info", "time between since server creation (fuego.NewServer) and server startup (fuego.Run). Depending on your implementation, there might be things that do not depend on fuego slowing start time")
<<<<<<< HEAD
		slog.Info("Server running ✅ on "+s.proto()+"://"+s.Addr, "started in", elapsed.String())
=======
		slog.Info("Server running ✅ on "+s.url(), "started in", elapsed.String())
>>>>>>> 401b5e47
	}
}

func (s *Server) proto() string {
	if s.isTLS {
		return "https"
	}
	return "http"
}

func (s *Server) url() string {
	return s.proto() + "://" + s.Server.Addr
}

// HTTPHandler converts a Fuego controller into a http.HandlerFunc.
// Uses Server for configuration.
// Uses Route for route configuration. Optional.
func HTTPHandler[ReturnType, Body any](s *Server, controller func(c ContextWithBody[Body]) (ReturnType, error), route *BaseRoute) http.HandlerFunc {
	if route == nil {
		route = &BaseRoute{}
	}

	return func(w http.ResponseWriter, r *http.Request) {
		w.Header().Set("X-Powered-By", "Fuego")
		w.Header().Set("Trailer", "Server-Timing")

		// CONTEXT INITIALIZATION
		timeCtxInit := time.Now()
		var templates *template.Template
		if s.template != nil {
			templates = template.Must(s.template.Clone())
		}

		ctx := &netHttpContext[Body]{
			Req: r,
			Res: w,
			readOptions: readOptions{
				DisallowUnknownFields: s.DisallowUnknownFields,
				MaxBodySize:           s.maxBodySize,
			},
			fs:        s.fs,
			templates: templates,
			params:    route.Params,
			urlValues: r.URL.Query(),
		}

		err := validateParams(*ctx)
		if err != nil {
			err = s.ErrorHandler(err)
			s.SerializeError(w, r, err)
			return
		}

		timeController := time.Now()
		w.Header().Set("Server-Timing", Timing{"fuegoReqInit", timeController.Sub(timeCtxInit), ""}.String())

		// CONTROLLER
		ans, err := controller(ctx)
		if err != nil {
			err = s.ErrorHandler(err)
			s.SerializeError(w, r, err)
			return
		}
		w.Header().Add("Server-Timing", Timing{"controller", time.Since(timeController), ""}.String())

		if route.DefaultStatusCode != 0 {
			w.WriteHeader(route.DefaultStatusCode)
		}

		if reflect.TypeOf(ans) == nil {
			return
		}

		// TRANSFORM OUT
		timeTransformOut := time.Now()
		ans, err = transformOut(r.Context(), ans)
		if err != nil {
			err = s.ErrorHandler(err)
			s.SerializeError(w, r, err)
			return
		}
		timeAfterTransformOut := time.Now()
		w.Header().Add("Server-Timing", Timing{"transformOut", timeAfterTransformOut.Sub(timeTransformOut), "transformOut"}.String())

		// SERIALIZATION
		err = s.Serialize(w, r, ans)
		if err != nil {
			err = s.ErrorHandler(err)
			s.SerializeError(w, r, err)
		}
		w.Header().Add("Server-Timing", Timing{"serialize", time.Since(timeAfterTransformOut), ""}.String())
	}
}<|MERGE_RESOLUTION|>--- conflicted
+++ resolved
@@ -53,27 +53,15 @@
 		return nil
 	}
 	listener, err := net.Listen("tcp", s.Addr)
-<<<<<<< HEAD
-	if err != nil {
-		return err
-	}
-	s.listener = listener
-	return nil
-=======
 	s.listener = listener
 	return err
->>>>>>> 401b5e47
 }
 
 func (s *Server) printStartupMessage() {
 	if !s.disableStartupMessages {
 		elapsed := time.Since(s.startTime)
 		slog.Debug("Server started in "+elapsed.String(), "info", "time between since server creation (fuego.NewServer) and server startup (fuego.Run). Depending on your implementation, there might be things that do not depend on fuego slowing start time")
-<<<<<<< HEAD
-		slog.Info("Server running ✅ on "+s.proto()+"://"+s.Addr, "started in", elapsed.String())
-=======
 		slog.Info("Server running ✅ on "+s.url(), "started in", elapsed.String())
->>>>>>> 401b5e47
 	}
 }
 
